/*
 *
 * Copyright 2014 Netflix, Inc.
 *
 * Licensed under the Apache License, Version 2.0 (the "License");
 * you may not use this file except in compliance with the License.
 * You may obtain a copy of the License at
 *
 * http://www.apache.org/licenses/LICENSE-2.0
 *
 * Unless required by applicable law or agreed to in writing, software
 * distributed under the License is distributed on an "AS IS" BASIS,
 * WITHOUT WARRANTIES OR CONDITIONS OF ANY KIND, either express or implied.
 * See the License for the specific language governing permissions and
 * limitations under the License.
 *
 */

package com.netflix.client.netty.http;

import io.netty.buffer.ByteBuf;
import io.netty.channel.ChannelOption;
import io.netty.handler.codec.http.HttpHeaders;
import io.netty.handler.codec.http.HttpMethod;
import io.reactivex.netty.channel.ObservableConnection;
import io.reactivex.netty.client.ClientMetricsEvent;
import io.reactivex.netty.client.CompositePoolLimitDeterminationStrategy;
import io.reactivex.netty.client.RxClient;
import io.reactivex.netty.contexts.ContextPipelineConfigurators;
import io.reactivex.netty.contexts.RequestIdProvider;
import io.reactivex.netty.contexts.RxContexts;
import io.reactivex.netty.contexts.http.HttpRequestIdProvider;
import io.reactivex.netty.metrics.MetricEventsListener;
import io.reactivex.netty.pipeline.PipelineConfigurator;
import io.reactivex.netty.pipeline.PipelineConfigurators;
import io.reactivex.netty.protocol.http.client.HttpClient;
import io.reactivex.netty.protocol.http.client.HttpClientBuilder;
import io.reactivex.netty.protocol.http.client.HttpClientRequest;
import io.reactivex.netty.protocol.http.client.HttpClientResponse;
import io.reactivex.netty.protocol.http.client.RepeatableContentHttpRequest;
import io.reactivex.netty.protocol.text.sse.ServerSentEvent;
import io.reactivex.netty.servo.http.HttpClientListener;

import java.net.URI;
import java.net.URISyntaxException;
import java.util.concurrent.ScheduledExecutorService;
import java.util.concurrent.TimeUnit;

import javax.annotation.Nullable;

import rx.Observable;
import rx.Subscription;
import rx.functions.Func1;

import com.google.common.annotations.VisibleForTesting;
import com.google.common.base.Preconditions;
import com.netflix.client.ClientException;
import com.netflix.client.ClientException.ErrorType;
import com.netflix.client.RequestSpecificRetryHandler;
import com.netflix.client.RetryHandler;
import com.netflix.client.config.DefaultClientConfigImpl;
import com.netflix.client.config.IClientConfig;
import com.netflix.client.config.IClientConfigKey;
import com.netflix.client.netty.LoadBalancingRxClientWithPoolOptions;
import com.netflix.loadbalancer.LoadBalancerObservableCommand;
import com.netflix.loadbalancer.ILoadBalancer;
import com.netflix.loadbalancer.LoadBalancerBuilder;
import com.netflix.loadbalancer.Server;
import com.netflix.loadbalancer.ServerStats;

/**
 * A Netty HttpClient that can connect to different servers. Internally it caches the RxNetty's HttpClient, with each created with 
 * a connection pool governed by {@link CompositePoolLimitDeterminationStrategy} that has a global limit and per server limit. 
 *   
 * @author awang
 */
public class NettyHttpClient<I, O> extends LoadBalancingRxClientWithPoolOptions<HttpClientRequest<I>, HttpClientResponse<O>, HttpClient<I, O>>
        implements HttpClient<I, O> {
    protected static final PipelineConfigurator<HttpClientResponse<ByteBuf>, HttpClientRequest<ByteBuf>> DEFAULT_PIPELINE_CONFIGURATOR = 
            PipelineConfigurators.httpClientConfigurator();
    protected static final PipelineConfigurator<HttpClientResponse<ServerSentEvent>, HttpClientRequest<ByteBuf>> DEFAULT_SSE_PIPELINE_CONFIGURATOR = 
            PipelineConfigurators.sseClientConfigurator();
    
    private String requestIdHeaderName;
    
    private HttpRequestIdProvider requestIdProvider;
    
    HttpClientListener listener;
    
    public NettyHttpClient(ILoadBalancer lb, PipelineConfigurator<HttpClientResponse<O>, HttpClientRequest<I>> pipeLineConfigurator,
            ScheduledExecutorService poolCleanerScheduler) {
        this(lb, DefaultClientConfigImpl.getClientConfigWithDefaultValues(), 
                new NettyHttpLoadBalancerErrorHandler(), pipeLineConfigurator, poolCleanerScheduler);
    }
    
    public NettyHttpClient(
            IClientConfig config,
            RetryHandler retryHandler,
            PipelineConfigurator<HttpClientResponse<O>, HttpClientRequest<I>> pipelineConfigurator,
            ScheduledExecutorService poolCleanerScheduler) {
        this(LoadBalancerBuilder.newBuilder().withClientConfig(config).buildDynamicServerListLoadBalancer(),
                config, retryHandler, pipelineConfigurator, poolCleanerScheduler);
    }

    public NettyHttpClient(
            ILoadBalancer lb,
            IClientConfig config,
            RetryHandler retryHandler,
            PipelineConfigurator<HttpClientResponse<O>, HttpClientRequest<I>> pipelineConfigurator,
            ScheduledExecutorService poolCleanerScheduler) {
        super(lb, config, retryHandler, pipelineConfigurator, poolCleanerScheduler);
<<<<<<< HEAD
        requestIdHeaderName = getProperty(IClientConfigKey.CommonKeys.RequestIdHeaderName, null, null);
        if (requestIdHeaderName != null) {
            requestIdProvider = new HttpRequestIdProvider(requestIdHeaderName, RxContexts.DEFAULT_CORRELATOR);
        }
        listener = HttpClientListener.newHttpListener(getName());
=======
        requestIdHeaderName = getProperty(IClientConfigKey.Keys.RequestIdHeaderName, null, DefaultClientConfigImpl.DEFAULT_REQUEST_ID_HEADER_NAME);
        requestIdProvider = new HttpRequestIdProvider(requestIdHeaderName, RxContexts.DEFAULT_CORRELATOR);
>>>>>>> c82d1aed
    }

    private RequestSpecificRetryHandler getRequestRetryHandler(HttpClientRequest<?> request, IClientConfig requestConfig) {
        boolean okToRetryOnAllErrors = request.getMethod().equals(HttpMethod.GET);
        return new RequestSpecificRetryHandler(true, okToRetryOnAllErrors, lbExecutor.getErrorHandler(), requestConfig);
    }
        
    protected void setHost(HttpClientRequest<?> request, String host) {
        request.getHeaders().set(HttpHeaders.Names.HOST, host);
    }

    protected static <I> RepeatableContentHttpRequest<I> getRepeatableRequest(HttpClientRequest<I> original) {
        if (original instanceof RepeatableContentHttpRequest) {
            return (RepeatableContentHttpRequest<I>) original;
        }
        return new RepeatableContentHttpRequest<I>(original);
    }

    public Observable<HttpClientResponse<O>> submit(String host, int port, final HttpClientRequest<I> request) {
        return submit(host, port, request, getRxClientConfig(null));
    }
       
    /**
     * Submit the request. If the server returns 503, it will emit {@link ClientException} as an error from the returned {@link Observable}.
     *  
     * @return
     */
    public Observable<HttpClientResponse<O>> submit(String host, int port, final HttpClientRequest<I> request, ClientConfig rxClientConfig) {
        Preconditions.checkNotNull(host);
        Preconditions.checkNotNull(request);
        HttpClient<I,O> rxClient = getRxClient(host, port);
        setHost(request, host);
        return rxClient.submit(request, rxClientConfig).flatMap(new Func1<HttpClientResponse<O>, Observable<HttpClientResponse<O>>>() {
            @Override
            public Observable<HttpClientResponse<O>> call(
                    HttpClientResponse<O> t1) {
                if (t1.getStatus().code() == 503) {
                    return Observable.error(new ClientException(ErrorType.SERVER_THROTTLED, t1.getStatus().reasonPhrase()));
                } else {
                    return Observable.from(t1);
                }
            }
        });        
    }
    
    private RxClient.ClientConfig getRxClientConfig(IClientConfig requestConfig) {
        if (requestConfig == null) {
            return HttpClientConfig.Builder.newDefaultConfig();
        }
        int requestReadTimeout = getProperty(IClientConfigKey.Keys.ReadTimeout, requestConfig, 
                DefaultClientConfigImpl.DEFAULT_READ_TIMEOUT);
        Boolean followRedirect = getProperty(IClientConfigKey.Keys.FollowRedirects, requestConfig, null);
        HttpClientConfig.Builder builder = new HttpClientConfig.Builder().readTimeout(requestReadTimeout, TimeUnit.MILLISECONDS);
        if (followRedirect != null) {
            builder.setFollowRedirect(followRedirect);
        }
        return builder.build();        
    }
    
    public Observable<HttpClientResponse<O>> submit(String host, int port, final HttpClientRequest<I> request, @Nullable final IClientConfig requestConfig) {
        return submit(host, port, request, getRxClientConfig(requestConfig));
    }

    
    /**
     * Submit a request to server chosen by the load balancer to execute. An error will be emitted from the returned {@link Observable} if 
     * there is no server available from load balancer.
     * 
     * @param errorHandler A handler to determine the load balancer retry logic. If null, the default one will be used.
     * @param requestConfig An {@link IClientConfig} to override the default configuration for the client. Can be null.
     * @return
     */
    public Observable<HttpClientResponse<O>> submit(final HttpClientRequest<I> request, final RetryHandler errorHandler, final IClientConfig requestConfig) {
        final RepeatableContentHttpRequest<I> repeatableRequest = getRepeatableRequest(request);
        final RetryHandler retryHandler = (errorHandler == null) ? getRequestRetryHandler(request, requestConfig) : errorHandler;
        final ClientConfig rxClientConfig = getRxClientConfig(requestConfig);
        Observable<HttpClientResponse<O>> result = submitToServerInURI(repeatableRequest, rxClientConfig, errorHandler);
        if (result != null) {
            return result;
        }
        return lbExecutor.create(new LoadBalancerObservableCommand<HttpClientResponse<O>>() {
            @Override
            public Observable<HttpClientResponse<O>> run(
                    Server server) {
                return submit(server.getHost(), server.getPort(), repeatableRequest, rxClientConfig);
            }
        }, retryHandler);
    }
    
    @VisibleForTesting
    ServerStats getServerStats(Server server) {
        return lbExecutor.getServerStats(server);
    }

    /**
     * Submit a request to server chosen by the load balancer to execute. An error will be emitted from the returned {@link Observable} if 
     * there is no server available from load balancer.
     */
    @Override
    public Observable<HttpClientResponse<O>> submit(HttpClientRequest<I> request) {
        return submit(request, null, null);
    }

    /**
     * Submit a request to server chosen by the load balancer to execute. An error will be emitted from the returned {@link Observable} if 
     * there is no server available from load balancer.
     * 
     * @param config An {@link ClientConfig} to override the default configuration for the client. Can be null.
     * @return
     */
    @Override
    public Observable<HttpClientResponse<O>> submit(HttpClientRequest<I> request, final ClientConfig config) {
        final RepeatableContentHttpRequest<I> repeatableRequest = getRepeatableRequest(request);
        final RetryHandler retryHandler = getRequestRetryHandler(request, null);
        Observable<HttpClientResponse<O>> result = submitToServerInURI(request, config, retryHandler);
        if (result != null) {
            return result;
        }
        return lbExecutor.create(new LoadBalancerObservableCommand<HttpClientResponse<O>>() {
            @Override
            public Observable<HttpClientResponse<O>> run(
                    Server server) {
                return submit(server.getHost(), server.getPort(), repeatableRequest, config);
            }
        }, retryHandler);
    }

    private Observable<HttpClientResponse<O>> submitToServerInURI(HttpClientRequest<I> request, ClientConfig config, RetryHandler errorHandler)  {
        URI uri;
        try {
            uri = new URI(request.getUri());
        } catch (URISyntaxException e) {
            return Observable.error(e);
        }
        String host = uri.getHost();
        if (host == null) {
            return null;
        }
        int port = uri.getPort();
        if (port < 0) {
            if (clientConfig.getPropertyAsBoolean(IClientConfigKey.Keys.IsSecure, false)) {
                port = 443;
            } else {
                port = 80;
            }
        }
        Server server = new Server(host, port);
        return lbExecutor.retryWithSameServer(server, submit(server.getHost(), server.getPort(), request, config), errorHandler);
    }
    
    /**
     * Create an {@link ObservableConnection} with a server chosen by the load balancer. 
     */
    @Override
    public Observable<ObservableConnection<HttpClientResponse<O>, HttpClientRequest<I>>> connect() {
        return lbExecutor.create(new LoadBalancerObservableCommand<ObservableConnection<HttpClientResponse<O>, HttpClientRequest<I>>>() {
            @Override
            public Observable<ObservableConnection<HttpClientResponse<O>, HttpClientRequest<I>>> run(
                    Server server) {
                HttpClient<I, O> rxClient = getRxClient(server.getHost(), server.getPort());
                return rxClient.connect();
            }
        });
    }

    @Override
    protected HttpClient<I, O> cacheLoadRxClient(Server server) {
<<<<<<< HEAD
        HttpClientBuilder<I, O> clientBuilder;
        if (requestIdProvider != null) {
            clientBuilder = RxContexts.<I, O>newHttpClientBuilder(server.getHost(), server.getPort(), 
                    requestIdProvider, RxContexts.DEFAULT_CORRELATOR, pipelineConfigurator);
        } else {
            clientBuilder = RxContexts.<I, O>newHttpClientBuilder(server.getHost(), server.getPort(), 
                    RxContexts.DEFAULT_CORRELATOR, pipelineConfigurator);
        }
        Integer connectTimeout = getProperty(IClientConfigKey.CommonKeys.ConnectTimeout, null, DefaultClientConfigImpl.DEFAULT_CONNECT_TIMEOUT);
        Integer readTimeout = getProperty(IClientConfigKey.CommonKeys.ReadTimeout, null, DefaultClientConfigImpl.DEFAULT_READ_TIMEOUT);
        Boolean followRedirect = getProperty(IClientConfigKey.CommonKeys.FollowRedirects, null, null);
=======
        HttpClientBuilder<I, O> clientBuilder = RxContexts.<I, O>newHttpClientBuilder(server.getHost(), server.getPort(), 
                requestIdHeaderName, RxContexts.DEFAULT_CORRELATOR)
                .pipelineConfigurator(ContextPipelineConfigurators.httpClientConfigurator(requestIdProvider,
                        RxContexts.DEFAULT_CORRELATOR,
                        pipelineConfigurator));
        Integer connectTimeout = getProperty(IClientConfigKey.Keys.ConnectTimeout, null, DefaultClientConfigImpl.DEFAULT_CONNECT_TIMEOUT);
        Integer readTimeout = getProperty(IClientConfigKey.Keys.ReadTimeout, null, DefaultClientConfigImpl.DEFAULT_READ_TIMEOUT);
        Boolean followRedirect = getProperty(IClientConfigKey.Keys.FollowRedirects, null, null);
>>>>>>> c82d1aed
        HttpClientConfig.Builder builder = new HttpClientConfig.Builder().readTimeout(readTimeout, TimeUnit.MILLISECONDS);
        if (followRedirect != null) {
            builder.setFollowRedirect(followRedirect);
        }
        RxClient.ClientConfig rxClientConfig = builder.build();
        clientBuilder.channelOption(
                ChannelOption.CONNECT_TIMEOUT_MILLIS, connectTimeout)
                .config(rxClientConfig);
        if (isPoolEnabled()) {
            clientBuilder.withConnectionPoolLimitStrategy(poolStrategy)
            .withIdleConnectionsTimeoutMillis(idleConnectionEvictionMills)
            .withPoolIdleCleanupScheduler(poolCleanerScheduler);
        } else {
            clientBuilder.withNoConnectionPooling();
        }
        HttpClient<I, O> client = clientBuilder.build();
        client.subscribe(listener);
        return client;
    }

    @Override
    public Subscription subscribe(
            MetricEventsListener<? extends ClientMetricsEvent<?>> listener) {
        // TODO Auto-generated method stub
        return null;
    }
    
    HttpClientListener getListener() {
        return listener;
    }

}<|MERGE_RESOLUTION|>--- conflicted
+++ resolved
@@ -109,16 +109,11 @@
             PipelineConfigurator<HttpClientResponse<O>, HttpClientRequest<I>> pipelineConfigurator,
             ScheduledExecutorService poolCleanerScheduler) {
         super(lb, config, retryHandler, pipelineConfigurator, poolCleanerScheduler);
-<<<<<<< HEAD
-        requestIdHeaderName = getProperty(IClientConfigKey.CommonKeys.RequestIdHeaderName, null, null);
+        requestIdHeaderName = getProperty(IClientConfigKey.Keys.RequestIdHeaderName, null, null);
         if (requestIdHeaderName != null) {
             requestIdProvider = new HttpRequestIdProvider(requestIdHeaderName, RxContexts.DEFAULT_CORRELATOR);
         }
         listener = HttpClientListener.newHttpListener(getName());
-=======
-        requestIdHeaderName = getProperty(IClientConfigKey.Keys.RequestIdHeaderName, null, DefaultClientConfigImpl.DEFAULT_REQUEST_ID_HEADER_NAME);
-        requestIdProvider = new HttpRequestIdProvider(requestIdHeaderName, RxContexts.DEFAULT_CORRELATOR);
->>>>>>> c82d1aed
     }
 
     private RequestSpecificRetryHandler getRequestRetryHandler(HttpClientRequest<?> request, IClientConfig requestConfig) {
@@ -286,7 +281,6 @@
 
     @Override
     protected HttpClient<I, O> cacheLoadRxClient(Server server) {
-<<<<<<< HEAD
         HttpClientBuilder<I, O> clientBuilder;
         if (requestIdProvider != null) {
             clientBuilder = RxContexts.<I, O>newHttpClientBuilder(server.getHost(), server.getPort(), 
@@ -295,19 +289,9 @@
             clientBuilder = RxContexts.<I, O>newHttpClientBuilder(server.getHost(), server.getPort(), 
                     RxContexts.DEFAULT_CORRELATOR, pipelineConfigurator);
         }
-        Integer connectTimeout = getProperty(IClientConfigKey.CommonKeys.ConnectTimeout, null, DefaultClientConfigImpl.DEFAULT_CONNECT_TIMEOUT);
-        Integer readTimeout = getProperty(IClientConfigKey.CommonKeys.ReadTimeout, null, DefaultClientConfigImpl.DEFAULT_READ_TIMEOUT);
-        Boolean followRedirect = getProperty(IClientConfigKey.CommonKeys.FollowRedirects, null, null);
-=======
-        HttpClientBuilder<I, O> clientBuilder = RxContexts.<I, O>newHttpClientBuilder(server.getHost(), server.getPort(), 
-                requestIdHeaderName, RxContexts.DEFAULT_CORRELATOR)
-                .pipelineConfigurator(ContextPipelineConfigurators.httpClientConfigurator(requestIdProvider,
-                        RxContexts.DEFAULT_CORRELATOR,
-                        pipelineConfigurator));
         Integer connectTimeout = getProperty(IClientConfigKey.Keys.ConnectTimeout, null, DefaultClientConfigImpl.DEFAULT_CONNECT_TIMEOUT);
         Integer readTimeout = getProperty(IClientConfigKey.Keys.ReadTimeout, null, DefaultClientConfigImpl.DEFAULT_READ_TIMEOUT);
         Boolean followRedirect = getProperty(IClientConfigKey.Keys.FollowRedirects, null, null);
->>>>>>> c82d1aed
         HttpClientConfig.Builder builder = new HttpClientConfig.Builder().readTimeout(readTimeout, TimeUnit.MILLISECONDS);
         if (followRedirect != null) {
             builder.setFollowRedirect(followRedirect);
