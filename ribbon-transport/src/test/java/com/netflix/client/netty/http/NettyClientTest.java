--- conflicted
+++ resolved
@@ -114,11 +114,7 @@
             e.printStackTrace();
             fail("Unable to start server");
         }
-<<<<<<< HEAD
-        // LogManager.getRootLogger().setLevel(Level.DEBUG);
-=======
         LogManager.getRootLogger().setLevel(Level.DEBUG);
->>>>>>> 200cffe1
     }
     
     private static Observable<Person> getPersonObservable(Observable<HttpClientResponse<ByteBuf>> response) {
